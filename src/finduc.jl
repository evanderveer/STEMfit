struct UnitCell
    volume::Real
    angle::Real
<<<<<<< HEAD
    vector_1::Vector{<:Real}
    vector_2::Vector{<:Real}
    UnitCell((volume, angle, vectors)) = new(volume, angle, Float64.(vectors[1]), Float64.(vectors[2]))
=======
    vector_1::Vector{<:AbstractFloat}
    vector_2::Vector{<:AbstractFloat}
    UnitCell((volume, angle, vectors)) = new(volume, angle, vectors[1], vectors[2])
>>>>>>> 9a0a5a5d
end

"""
    find_unit_cells(
                    centroids::Matrix{<:Real}[,
                    num_nn::Integer = 10,
                    cluster_radius::Real = 0.2,
                    min_cluster_size::Integer = 50,
                    uc_allowed_areas::UnitRange{<:Real} = 10:Inf,
                    uc_allowed_angles::UnitRange{<:Real} = 5:360,
                    min_neighbor_dist::Real = 5,
                    filter_tolerance::Real = 10
                    ])
                    -> Tuple{Matrix{Any}, Matrix{<:AbstractFloat}, KDTree}

Find unit cells from nearest neighbors. 

Calculates `num_nn` nearest neighbors for each centroid in `centroids`, then clusters these
using a DBSCAN clustering algorithm. The potential unit cells are filtered using the 
`uc_allowed_angles` and `uc_allowed_areas` parameters. 

# Arguments
- `centroids::Matrix{<:Real}`: Matrix of centroids to find a unit cell of
- `num_nn::Integer = 40`: Number of nearest neighbors to find for each centroid
- `cluster_radius::Real = 0.05`: *radius* parameter used by DBSCAN
- `min_cluster_size::Integer = 1000`: *min_cluster_size* parameter used by DBSCAN
- `uc_allowed_areas::Tuple{Real, Real} = (10, Inf)`: Range of allowed unit cell areas
- `uc_allowed_angles::Tuple{Real, Real} = (85, 95)`: Range of allowed unit cell uc_angles
- `min_neighbor_dist::Real = 15`: Minimum neighbor distance, removes spurious neighbors
- `filter_tolerance::Real = 10`: Minimum relative angle and area difference between unit cells
"""
function find_unit_cells(
    centroids::Matrix{<:Real};
    num_nn::Integer = 10,
    cluster_radius::Real = 0.2,
    min_cluster_size::Integer = 50,
    uc_allowed_areas::UnitRange{<:Real} = 10:1000000,
    uc_allowed_angles::UnitRange{<:Real} = 10:170,
    min_neighbor_dist::Real = 5,
    filter_tolerance::Real = 0.1
)

    #Find nearest neighbors for all atoms in centroids
    (neighbors_full, atom_tree) = find_neighbors(centroids, num_nn)


    #Find neighbors using DBSCAN
    neighbors = find_neighbor_clusters(
                                neighbors_full, 
                                radius=cluster_radius, 
                                min_cluster_size=min_cluster_size, 
                                min_neighbor_dist=min_neighbor_dist
                                )

    #Find potential unit cells from the nearest neighbor positions
    sorted_uc = unit_cells_from_nn(
                                    neighbors, 
                                    uc_allowed_angles=uc_allowed_angles, 
                                    uc_allowed_areas=uc_allowed_areas,
                                    tolerance=filter_tolerance
                                    )

    return (sorted_uc, neighbors, atom_tree)
end

"""
    find_neighbors(centroids::Matrix{<:AbstractFloat}[,num_neighbors::Integer])
        -> Tuple{Matrix{Float32}, KDTree}

Find relative positions of the num_neighbors nearest neighbors 
for each cluster in centroids.

The relative positions are rounded to the nearest integer.
"""
function find_neighbors(
    centroids::AbstractMatrix{T},
    num_neighbors::Integer = 40
) where {T<:AbstractFloat}

    atom_tree = KDTree(centroids)

    vectors = Matrix{T}(undef, 2, num_neighbors*size(centroids)[2])

    #Find num_neighbors nearest neighbors for each atom
    idxs::Vector{Vector{Int32}}, _ = knn(atom_tree, centroids, num_neighbors)

    for (i, (neighbors, atom)) in enumerate(zip(idxs, eachcol(centroids)))
        difference_vectors = Float32.(centroids[:, neighbors] .- atom)
        vectors[:, (i-1) * num_neighbors + 1:i * num_neighbors] = difference_vectors
    end

    return (vectors, atom_tree)
end

"""
    find_neighbor_clusters(neighbors::Matrix{T} where T<:AbstractFloat,
                           radius::Real, 
                           min_cluster_size::Integer[,
                           min_neighbor_dist::Real]
                           ) 
                           -> Matrix{<:AbstractFloat}

Finds clusters in a matrix of nearest neighbors using DBSCAN clustering.

`radius` and `min_cluster_size` are parameters used by DBSCAN, 
see the Clustering.jl documentation. Clusters closer than `min_neighbor_dist`
 are removed from the set of clusters.

"""
function find_neighbor_clusters(
    neighbors::AbstractMatrix{T};
    radius::Real,
    min_cluster_size::Integer,
    min_neighbor_dist::Real = 5
)   where {T<:AbstractFloat}

    clusters = dbscan(neighbors, radius, min_cluster_size=min_cluster_size)

    #The cluster center is the average of all neighbors belonging to the cluster
    cluster_centers = Matrix{T}(undef, 2, 0)
    for cluster in clusters
        if length(cluster.core_indices) != 0
            mean_vector = mean((neighbors[:, cluster.core_indices]), dims=2)
            cluster_centers = [cluster_centers T.(mean_vector)]
        end
    end

    #Filter out centers which are too close to each other
    pairwise_clusters = pairwise(Euclidean(), cluster_centers, dims=2)
    cleaned_indices = [!any(0.0 .< col .< min_neighbor_dist) 
                        for col in eachcol(UpperTriangular(pairwise_clusters))]
    cleaned_clusters = cluster_centers[:, cleaned_indices]
    
    return cleaned_clusters
end

"""
    unit_cells_from_nn(
                        neighbors::Matrix{<:AbstractFloat}, 
                        uc_allowed_areas::Tuple{<:Real, <:Real},
                        uc_allowed_angles::Tuple{<:Real, <:Real},
                        tolerance::Real = 0.05
                        )
                        -> Matrix{Any}

Find all possible unit cells from a matrix of nearest neighbor positions. 

Only return unit cells with a size in `uc_allowed_areas` and an angle
in `uc_allowed_angles`. Unit cells whose angle or area is within `tolerance`
of another unit cell are filtered out. Unit cells are returned sorted from 
smallest to largest. 
Returns a matrix with columns of unit cell area, angle and basis vectors.
Basis vectors are ordered such that the most in-plane vector always comes first.
"""
function unit_cells_from_nn(
    neighbors::AbstractMatrix{<:AbstractFloat};
    uc_allowed_areas::UnitRange{<:Real},
    uc_allowed_angles::UnitRange{<:Real},
    tolerance::Real = 0.05
)

    #Each combination of two basis vectors is a potential unit cell edge
    #use getindex.() to flatten the array one level
    unit_cell_edges = getindex.(diff.(collect(combinations(collect(eachcol(neighbors)), 2))), 1)

    #Each combination of two edges makes a unit cell
    unit_cells = collect(combinations(unit_cell_edges, 2))

    #Calculate unit cell volume, round to nearest integer
    uc_areas = round.(Int64, uc_area.(unit_cells))
    uc_angles = round.(Int64, uc_angle.(unit_cells))
    uc_squareness = round.(Int64, STEMfit.uc_squareness.(unit_cells))
    
    uc_matrix = [uc_areas uc_angles uc_squareness unit_cells]

    #Select only nonzero unit cells
    allowed_area = [i ∈ uc_allowed_areas for i in uc_areas]
    allowed_angle = [i ∈ uc_allowed_angles for i in uc_angles]

    #Only select unit cells which have an allowed angle and area
    allowed_ucs = uc_matrix[allowed_angle .&& allowed_area, :]
    
    #Sort by unit cell volume
    sorted_ucs = allowed_ucs[sortperm(allowed_ucs[:, 1]), :]

    #Filter out identical unit cells
    filtered_ucs = filter_unit_cells(sorted_ucs, tolerance)
 
    #Optionally flip the basis vectors, so the most in-plane Vector
    #always comes first
    for row in eachrow(filtered_ucs)
        basis_vector_angles = uc_angle.(row[3])
        distances_to_ip = dist_to_ip.(basis_vector_angles)
        if distances_to_ip[1] > distances_to_ip[2]
            row[3][1], row[3][2] = row[3][2], row[3][1]
        end
    end

    #Return a list of UnitCell structs
    UnitCell.(eachrow(filtered_ucs))::Vector{UnitCell}
end

"""
    filter_unit_cells(
                        unit_cells::AbstractMatrix,
                        tolerance::Real
    )

Takes a sorted matrix of unit cells and filters out unit cells which 
have an angle or area is within `tolerance` of another unit cell in 
the list. `tolerance` is the relative difference between unit cells.  
"""
function filter_unit_cells(
    unit_cells::AbstractMatrix,
    tolerance::Real
)
    filtered_unit_cells = Matrix{Any}(undef, 0, 4)
    #Use permutedims() instead of ' so the third element does not get transposed
    filtered_unit_cells = [filtered_unit_cells; permutedims(unit_cells[1, :])]

    for unit_cell in eachrow(unit_cells)
        #If this unit cell is not yet in the list, add it
        if all([is_different_unit_cell(previous_unit_cell, unit_cell, tolerance) 
                    for previous_unit_cell in eachrow(filtered_unit_cells)])
            filtered_unit_cells = [filtered_unit_cells; permutedims(unit_cell)]
        end
    end
    filtered_unit_cells[:, [1,2,4]]
end

"""
    dist_to_ip(
                angle::Real
    )

Calculates the angular distance of `angle` to the in-plane direction   
"""
dist_to_ip(angle::Real) = minimum([abs(angle-270), abs(angle-90)])

function uc_squareness(basis_vectors::AbstractVector{<:AbstractVector{<:Real}})
    (side_1, side_2) = norm.(basis_vectors)
    if side_1 >= side_2
        return side_1/side_2
    else
        return side_2/side_1
    end
end 

function is_different_unit_cell(
    uc_1,
    uc_2,
    tolerance
)
    any([abs.(uc_1[i] .- uc_2[i])./uc_2[i] .> tolerance for i in 1:3])
end<|MERGE_RESOLUTION|>--- conflicted
+++ resolved
@@ -1,15 +1,9 @@
 struct UnitCell
     volume::Real
     angle::Real
-<<<<<<< HEAD
-    vector_1::Vector{<:Real}
-    vector_2::Vector{<:Real}
-    UnitCell((volume, angle, vectors)) = new(volume, angle, Float64.(vectors[1]), Float64.(vectors[2]))
-=======
     vector_1::Vector{<:AbstractFloat}
     vector_2::Vector{<:AbstractFloat}
     UnitCell((volume, angle, vectors)) = new(volume, angle, vectors[1], vectors[2])
->>>>>>> 9a0a5a5d
 end
 
 """
