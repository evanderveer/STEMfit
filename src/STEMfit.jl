--- conflicted
+++ resolved
@@ -22,11 +22,9 @@
                     Niblack,
                     Sauvola,
                     binarize
-<<<<<<< HEAD
-    import ImageBinarization.BinarizationAPI:
-                    AbstractImageBinarizationAlgorithm
-=======
->>>>>>> 3c028414
+    import Clustering: 
+                    dbscan, 
+                    ClusteringResult
     import LinearAlgebra: 
                     svd, 
                     Diagonal,
